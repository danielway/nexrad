--- conflicted
+++ resolved
@@ -76,9 +76,8 @@
     /// Message type 15 "Clutter Filter Map" contains information about clutter filter maps that are
     /// used to filter clutter from radar products
     ClutterFilterMap(Box<clutter_filter_map::Message>),
-<<<<<<< HEAD
-=======
+
+    /// Message type 5 "Volume Coverage Pattern" provides details about the volume
+    /// coverage pattern being used, including detailed settings for each elevation.
     VolumeCoveragePattern(Box<volume_coverage_pattern::Message>),
-    Other,
->>>>>>> d28f90a1
 }